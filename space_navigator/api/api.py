# Module api provides functionality for simulation of
# object movement in space , communication with the space environment
# by the Agent and state/reward exchanging.
#
# In the first implementation wi will have only one protected
# object. All other objects will be treated as space debris.
# As a first, we will observe only ideal satellite's trajectories,
# so that we can describe any object location at time t after the
# simulation has been started.

import numpy as np
import pykep as pk
from copy import copy

from .api_utils import fuel_consumption, sum_coll_prob, get_dangerous_debris
from ..collision import CollProbEstimator

MAX_PROPAGATION_STEP = 0.000001  # equal to 0.0864 sc.
MAX_FUEL_CONSUMPTION = 10

class Environment:
    """ Environment provides the space environment with space objects: satellites and debris, in it."""

    def __init__(self, protected, debris, start_time, end_time):
        """
        Args:
            protected (SpaceObject): protected space object in Environment.
            debris ([SpaceObject, ]): list of other space objects.
            start (pk.epoch): initial time of the environment.

        """
        self.init_params = dict(protected=copy(protected), debris=copy(debris), start_time=start_time, end_time=end_time)

        self.protected = protected
        self.debris = debris
<<<<<<< HEAD
        self.protected_r = self.protected.get_radius()
        self.init_fuel = self.protected.get_fuel()
        self.init_orbital_elements = self.protected.get_orbital_elements()
=======
        self.n_debris = len(debris)

        self.init_fuel = self.protected.get_fuel()
        self.protected_r = protected.get_radius()
>>>>>>> 5275e4d9
        self.debris_r = np.array([d.get_radius() for d in debris])
        
        self.next_action = pk.epoch(0, "mjd2000")
<<<<<<< HEAD
        self.state = dict(epoch=start_time, fuel=self.init_fuel)
        self.n_debris = len(debris)
=======
        self.state = dict(epoch=start_time, fuel=self.protected.get_fuel())
>>>>>>> 5275e4d9
        self.crit_distance = 10000  #: Critical convergence distance (meters)
        self.collision_probability_estimator = CollProbEstimator()

        self.min_distances_in_current_conjunction = np.full(
            (self.n_debris), np.nan)  # np.nan if not in conjunction.
        self.state_for_min_distances_in_current_conjunction = dict()
        self.dangerous_debris_in_current_conjunction = np.array([])

        self.collision_probability_prior_to_current_conjunction = np.zeros(
            self.n_debris)
        self.total_collision_probability_array = np.zeros(self.n_debris)
        self.total_collision_probability = 0

        self.reward_components = (0, 0, 0)
        self.reward = 0
        # : epoch: Last reward and collision probability update
        self.last_r_p_update = None
        # : int: number of propagate forward iterations
        # since last update collision probability and reward.
        self.pf_iterations_since_update = 0

    def propagate_forward(self, end_time, update_r_p_step=20):
        """ Forward step.

        Args:
            end_time (float): end time for propagation as mjd2000.
            update_r_p_step (int): update reward and probability step.

        Raises:
            ValueError: if end_time is less then current time of the environment.
            Exception: if step in propagation_grid is less then MAX_PROPAGATION_STEP.

        """
        curr_time = self.state["epoch"].mjd2000
        if end_time == curr_time:
            return
        elif end_time < curr_time:
            raise ValueError(
                "end_time should be greater or equal to current time")

        # Choose number of steps in linspace, s.t.
        # restep is less then MAX_PROPAGATION_STEP.
        number_of_time_steps_plus_one = int(np.ceil(
            (end_time - curr_time) / MAX_PROPAGATION_STEP) + 1)

        propagation_grid, retstep = np.linspace(
            curr_time, end_time, number_of_time_steps_plus_one, retstep=True)

        if retstep > MAX_PROPAGATION_STEP:
            raise Exception(
                "Step in propagation grid should be <= MAX_PROPAGATION_STEP")

        for t in propagation_grid:
            epoch = pk.epoch(t, "mjd2000")
            st_pos, st_v = self.protected.position(epoch)
            st = np.hstack((np.array(st_pos), np.array(st_v)))[np.newaxis, ...]
            n_items = len(self.debris)
            debr = np.zeros((n_items, 6))
            for i in range(n_items):
                pos, v = self.debris[i].position(epoch)
                debr[i] = np.array(pos + v)

            coord = dict(st=st, debr=debr)
            self.state = dict(
                coord=coord, epoch=epoch, fuel=self.protected.get_fuel()
            )
            self.update_distances_and_probabilities_prior_to_current_conjunction()

        self.pf_iterations_since_update += 1

        if self.pf_iterations_since_update == update_r_p_step:
            self.get_reward()

    def update_distances_and_probabilities_prior_to_current_conjunction(self):
        """ Update the distances and collision probabilities prior to current conjunction.

        """
        new_curr_dangerous_debris, new_curr_dangerous_distances = get_dangerous_debris(
            self.state['coord']['st'][:, :3],
            self.state['coord']['debr'][:, :3],
            self.crit_distance
        )
        end_cojunction_debris = np.setdiff1d(
            self.dangerous_debris_in_current_conjunction,
            new_curr_dangerous_debris
        )  # the debris with which the conjunction has now ceased.
        begin_cojunction_debris = np.setdiff1d(
            new_curr_dangerous_debris,
            self.dangerous_debris_in_current_conjunction
        )  # the debris with which the conjunction begins.

        self.dangerous_debris_in_current_conjunction = new_curr_dangerous_debris

        for_update_debris = new_curr_dangerous_debris[np.logical_not(
            new_curr_dangerous_distances >
            self.min_distances_in_current_conjunction[
                new_curr_dangerous_debris]
        )]
        """
        np.array: Debris (indices) which:
            have been in current conjunction and the distance to which has decreased,
            have not been not in conjunction, but now are taken into account.
        """

        # Update min distances and states for dangerous debris
        # in current conjunction.
        if for_update_debris.size:
            self.min_distances_in_current_conjunction[
                for_update_debris] = new_curr_dangerous_distances[for_update_debris]
            for d in for_update_debris:
                self.state_for_min_distances_in_current_conjunction[d] = np.vstack((
                    self.state['coord']['st'][0, :],
                    self.state['coord']['debr'][d, :]
                ))

        # Update collision probability prior to current conjunction.
        if end_cojunction_debris.size:
            coll_prob = np.array([
                self.collision_probability_estimator.ChenBai_approach(
                    self.state_for_min_distances_in_current_conjunction[d][0],
                    self.state_for_min_distances_in_current_conjunction[d][1],
                    self.protected_r, self.debris_r[d]
                )
                for d in end_cojunction_debris
            ])
            self.collision_probability_prior_to_current_conjunction[end_cojunction_debris] = sum_coll_prob(
                np.vstack([
                    self.collision_probability_prior_to_current_conjunction[
                        end_cojunction_debris],
                    coll_prob
                ])
            )
            self.min_distances_in_current_conjunction[
                end_cojunction_debris] = np.nan
            for d in end_cojunction_debris:
                del self.state_for_min_distances_in_current_conjunction[d]

    def get_collision_probability(self):
        """ Update and return total collision probability."""
        if self.dangerous_debris_in_current_conjunction.size:
            collision_probability_in_current_conjunction = np.array([
                self.collision_probability_estimator.ChenBai_approach(
                    self.state_for_min_distances_in_current_conjunction[
                        d][0],
                    self.state_for_min_distances_in_current_conjunction[
                        d][1],
                    self.protected_r, self.debris_r[d]
                )
                for d in self.dangerous_debris_in_current_conjunction
            ])
            self.total_collision_probability_array[self.dangerous_debris_in_current_conjunction] = sum_coll_prob(
                np.vstack([
                    self.collision_probability_prior_to_current_conjunction[
                        self.dangerous_debris_in_current_conjunction],
                    collision_probability_in_current_conjunction
                ])
            )
        else:
            self.total_collision_probability_array = self.collision_probability_prior_to_current_conjunction

        self.total_collision_probability = sum_coll_prob(
            self.total_collision_probability_array
        )
        return self.total_collision_probability

    def get_trajectory_deviation(self, singnificance=(0.01, 1, 1, 1, 1, 0)):
        """Returns trajectory deviation from init the trajectory.

        Note:
            six osculating keplerian elements (a,e,i,W,w,M):
                a (semi-major axis): meters,
                e (eccentricity): greater than 0,
                i (inclination), W (Longitude of the ascending node): radians,
                w (Argument of periapsis), M (mean anomaly): radians.

        Args:
            singnificance (tuple): array of multipliers for orbital parameter differences.

        Return:
            deviation (float): trajectory deviation from init the trajectory.
        """
        diff = np.abs(
            np.array(self.protected.get_orbital_elements()) - np.array(self.init_orbital_elements))
        deviation = np.sum(diff * np.array(singnificance))
        return deviation

    def get_reward(self, coll_prob_C=10000, traj_C=1, fuel_C=1,
                   dangerous_prob=10e-4, get_components=False):
        """ Update and return total reward from the environment state.

        Args:
            coll_prob_C, traj_C, fuel_C (float): constants for the singnificance regulation of reward components.
            dangerous_prob (float): the threshold below which the probability is negligible.

        """
        # reward components
        coll_prob = self.get_collision_probability()
        trajectory_deviation = self.get_trajectory_deviation()
        ELU = lambda x: x if (x >= 0) else (1 * (np.exp(x) - 1))
        # collision probability reward - some kind of ELU function
        # of collision probability
        coll_prob_r = -(ELU((coll_prob - dangerous_prob) * coll_prob_C) + 1)
        fuel_r = - fuel_C * (self.init_fuel - self.protected.get_fuel())
        traj_r = - traj_C * trajectory_deviation

        # total reward
        # TODO - add weights to all reward components
        self.reward_components = (coll_prob_r, fuel_r, traj_r)
        self.reward = (coll_prob_r + fuel_r + traj_r)
        self.last_r_p_update = self.state["epoch"]
        self.pf_iterations_since_update = 0
        if get_components:
            return self.reward, self.reward_components
        return self.reward

    def act(self, action):
        """ Change velocity for protected object.
        Args:
            action (np.array([dVx, dVy, dVz, time_to_req])):
                vector of velocity deltas for protected object (m/s),
                step in time when to request the next action (mjd2000).
        """
        self.next_action = pk.epoch(
            self.state["epoch"].mjd2000 + float(action[3]), "mjd2000")
        error, fuel_cons = self.protected.maneuver(
            action[:3], self.state["epoch"])
        if not error:
            self.state["fuel"] -= fuel_cons
        return error

    def get_next_action(self):
        return self.next_action

    def get_state(self):
        """ Provides environment state. """
        return self.state

    def get_fuel_consumption(self):
        return self.init_fuel - self.protected.get_fuel()

    def reset(self):
        """ Return Environment to initial state. """
        self.__init__(self.init_params['protected'], self.init_params['debris'], 
            self.init_params['start_time'], self.init_params['end_time'])
        return self.state




class SpaceObject:
    """ SpaceObject represents a satellite or a space debris. """

    def __init__(self, name, param_type, params):
        """
        Args:
            name (str): name of satellite or a space debris.
            param_type (str): initial parameteres type. Could be:
                    "tle": for TLE object,
                    "eph": ephemerides, initialize with position and velocity state vectors,
                    "osc": osculating elements, initialize with 6 orbital parameteres.
            params (dict): dictionary of space object coordinates.
                "fuel" (float): initial fuel capacity.

                for "tle" type:
                    "tle1" (str): tle line1.
                     "tle2" (str): tle line2.

                for "eph" type:
                    "pos" ([x, y, z]): position (cartesian, meters).
                    "vel" ([Vx, Vy, Vz]): velocity (cartesian, m/s).
                    "epoch" (pykep.epoch): start time (mjd2000).
                    "mu_central_body" (float): gravity parameter of the
                        central body (m^2/s^3).
                    "mu_self"(float): gravity parameter of the planet (m^2/s^3).
                    "radius" (float): body radius (meters).
                    "safe_radius" (float): mimimual radius that is safe during
                        a fly-by of the planet (meters).

                for "osc" type:
                    "elements" (tuple): containing 6 orbital osculating elements.
                    "epoch" (pykep.epoch): start time.
                    "mu_central_body", "mu_self", "radius", "safe_radius" (float): same, as in "eph" type.
        """
        self.fuel = params["fuel"]

        if param_type == "tle":
            tle = pk.planet.tle(
                params["tle_line1"], params["tle_line2"])

            t0 = pk.epoch(tle.ref_mjd2000, "mjd2000")
            mu_central_body, mu_self = tle.mu_central_body, tle.mu_self
            radius, safe_radius = tle.radius, tle.safe_radius

            elements = tle.osculating_elements(t0)
            self.satellite = pk.planet.keplerian(
                t0, elements, mu_central_body, mu_self, radius, safe_radius, name)
        elif param_type == "eph":
            self.satellite = pk.planet.keplerian(params["epoch"],
                                                 params["pos"], params["vel"],
                                                 params["mu_central_body"],
                                                 params["mu_self"],
                                                 params["radius"],
                                                 params["safe_radius"],
                                                 name)
        elif param_type == "osc":
            self.satellite = pk.planet.keplerian(params["epoch"],
                                                 params["elements"],
                                                 params["mu_central_body"],
                                                 params["mu_self"],
                                                 params["radius"],
                                                 params["safe_radius"],
                                                 name)
        else:
            raise ValueError("Unknown initial parameteres type")

    def maneuver(self, action, t_man):
        """ Make manoeuvre for the object.
        Args:
            action (np.array([dVx, dVy, dVz])): vector of velocity
                deltas for protected object (m/s).
            t_man (pk.epoch): maneuver time.
        Returns:
            (string): empty string if action is successfully made by satellite,
                error message otherwise.
            fuel_cons (float): fuel consumption of the provided action.
         """
        dV = action[:3]
        fuel_cons = fuel_consumption(dV)
        if fuel_cons > MAX_FUEL_CONSUMPTION:
            return "requested action exceeds the fuel consumption limit.", 0
        elif fuel_cons > self.fuel:
            return "requested action exceeds fuel amount in the satellite.", 0

        pos, vel = self.position(t_man)
        new_vel = list(np.array(vel) + dV)

        mu_central_body, mu_self = self.satellite.mu_central_body, self.satellite.mu_self
        radius, safe_radius = self.satellite.radius, self.satellite.safe_radius
        name = self.get_name()

        self.satellite = pk.planet.keplerian(t_man, list(pos), new_vel, mu_central_body,
                                             mu_self, radius, safe_radius, name)
        self.fuel -= fuel_cons
        return "", fuel_cons

    def position(self, epoch):
        """ Provide SpaceObject position at given epoch:
        Args:
            epoch (pk.epoch): at what time to calculate position.
        Returns
            pos (tuple): position x, y, z (meters).
            vel (tuple): velocity Vx, Vy, Vz (m/s).
        """
        pos, vel = self.satellite.eph(epoch)
        return pos, vel

    def get_name(self):
        return self.satellite.name

    def get_fuel(self):
        return self.fuel

    def get_radius(self):
        return self.satellite.radius

    def get_orbital_elements(self):
        return self.satellite.orbital_elements<|MERGE_RESOLUTION|>--- conflicted
+++ resolved
@@ -18,6 +18,7 @@
 MAX_PROPAGATION_STEP = 0.000001  # equal to 0.0864 sc.
 MAX_FUEL_CONSUMPTION = 10
 
+
 class Environment:
     """ Environment provides the space environment with space objects: satellites and debris, in it."""
 
@@ -29,37 +30,28 @@
             start (pk.epoch): initial time of the environment.
 
         """
-        self.init_params = dict(protected=copy(protected), debris=copy(debris), start_time=start_time, end_time=end_time)
+        self.init_params = dict(protected=copy(protected), debris=copy(
+            debris), start_time=start_time, end_time=end_time)
 
         self.protected = protected
         self.debris = debris
-<<<<<<< HEAD
+
         self.protected_r = self.protected.get_radius()
         self.init_fuel = self.protected.get_fuel()
         self.init_orbital_elements = self.protected.get_orbital_elements()
-=======
         self.n_debris = len(debris)
-
-        self.init_fuel = self.protected.get_fuel()
-        self.protected_r = protected.get_radius()
->>>>>>> 5275e4d9
         self.debris_r = np.array([d.get_radius() for d in debris])
-        
+
         self.next_action = pk.epoch(0, "mjd2000")
-<<<<<<< HEAD
-        self.state = dict(epoch=start_time, fuel=self.init_fuel)
-        self.n_debris = len(debris)
-=======
         self.state = dict(epoch=start_time, fuel=self.protected.get_fuel())
->>>>>>> 5275e4d9
+
         self.crit_distance = 10000  #: Critical convergence distance (meters)
-        self.collision_probability_estimator = CollProbEstimator()
-
         self.min_distances_in_current_conjunction = np.full(
             (self.n_debris), np.nan)  # np.nan if not in conjunction.
         self.state_for_min_distances_in_current_conjunction = dict()
         self.dangerous_debris_in_current_conjunction = np.array([])
 
+        self.collision_probability_estimator = CollProbEstimator()
         self.collision_probability_prior_to_current_conjunction = np.zeros(
             self.n_debris)
         self.total_collision_probability_array = np.zeros(self.n_debris)
@@ -294,11 +286,9 @@
 
     def reset(self):
         """ Return Environment to initial state. """
-        self.__init__(self.init_params['protected'], self.init_params['debris'], 
-            self.init_params['start_time'], self.init_params['end_time'])
+        self.__init__(self.init_params['protected'], self.init_params['debris'],
+                      self.init_params['start_time'], self.init_params['end_time'])
         return self.state
-
-
 
 
 class SpaceObject:
