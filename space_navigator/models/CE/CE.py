# Reinforcement Learning - Cross-Entropy method.

import numpy as np
import pykep as pk

from tqdm import trange
import time
import matplotlib.pyplot as plt

from ...api import Environment, MAX_FUEL_CONSUMPTION, fuel_consumption
from ...simulator import Simulator
from ...agent import TableAgent as Agent
from ...utils import read_space_objects

from ..base_model import BaseTableModel
from ..train_utils import (
    orbital_period_after_actions, position_after_actions,
    constrain_action, projection,
)


class ShowProgress:
    """Displays training progress."""

    def __init__(self):
        self.fig = plt.figure(figsize=[12, 6])
        self.fig.show()
        self.fig.canvas.draw()

    def plot(self, rewards_batch, log_rewards):
        """Displays training progress.

        Args:
            rewards_batch (list of floats): batch of rewards.
            log_rewards ([[mean_reward, max_reward, policy_reward, threshold], ]):
                training log_rewards.

        """
        mean_rewards = list(zip(*log_rewards))[0]
        max_rewards = list(zip(*log_rewards))[1]
        policy_rewards = list(zip(*log_rewards))[2]
        threshold = log_rewards[-1][-1]

        plt.subplot(1, 2, 1)
        plt.cla()
        plt.title('Rewards history')
        plt.plot(mean_rewards, label='Mean rewards')
        plt.plot(max_rewards, label='Max rewards')
        plt.plot(policy_rewards, label='Policy rewards')
        plt.xlabel("iteration")
        plt.ylabel("reward")
        plt.legend(loc=4, prop={'size': 10})
        plt.grid()

        plt.subplot(1, 2, 2)
        plt.cla()
        plt.title('Histogram of sessions')
        plt.hist(rewards_batch)
        plt.vlines(threshold,  [0], [len(rewards_batch)],
                   label="threshold", color='red')
        plt.xlabel("reward")
        plt.ylabel("number of sessions")
        plt.legend(loc=2, prop={'size': 10})
        plt.grid()

        self.fig.canvas.draw()

    def save_fig(self, log_rewards):
        fig = plt.figure(figsize=[10, 6])
        mean_rewards = list(zip(*log_rewards))[0]
        max_rewards = list(zip(*log_rewards))[1]
        policy_rewards = list(zip(*log_rewards))[2]
        plt.title('Rewards history')
        plt.plot(mean_rewards, label='Mean rewards')
        plt.plot(max_rewards, label='Max rewards')
        plt.plot(policy_rewards, label='Policy rewards')
        plt.xlabel("iteration")
        plt.ylabel("reward")
        plt.legend(loc=4, prop={'size': 10})
        plt.grid()
        fig.savefig("./training/CE/CE_graphics.png")


class CrossEntropy(BaseTableModel):
    """Cross-Entropy Method for Reinforcement Learning."""

    def __init__(self, env, step, reverse=True, first_maneuver_time="early",
                 n_maneuvers=2, lr=0.7, percentile=80,
                 sigma_dV=None, sigma_t=None):
        """
        Agrs:
            env (Environment): environment with given parameteres.
            step (float): time step in simulation.
            reverse (bool): if True, there are selected exactly 2 maneuvers
                while the second of them is reversed to the first one.
            first_maneuver_time (str): time to the first maneuver. Could be:
                "early": max time to the first maneuver, namely
                    max(0, 0.5, 1.5, 2.5 ... orbital_periods before collision);
                "auto".
            n_maneuvers (int): total number of maneuvers.
            lr (float): learning rate for stability.
            percentile_growth (float): coefficient of changing percentile.
            sigma_dV, sigma_t (float): sigma of dV and sigma of time_to_req.

        TODO:
            path to save plots.
            variable step propagation step.

        """
        super().__init__(env, step, reverse, first_maneuver_time)

        if n_maneuvers < 1:
            raise ValueError(
                f"n_maneuvers = {n_maneuvers}, must be greater than 0.")
        if reverse and n_maneuvers != 2:
            raise ValueError(
                f"if reverse==True, n_maneuvers = {n_maneuvers} must be equal to 2.")

        self.start_time = env.init_params["start_time"].mjd2000
        self.end_time = env.init_params["end_time"].mjd2000
        duration = self.end_time - self.start_time
        # for first action: dV = 0, time_to_req >= 0.
        n_actions = n_maneuvers + 1

        # action table
        self.action_table = np.zeros((n_actions, 4))
        self.action_table[:, 3] = duration / (n_actions)
        self.action_table[-1, -1] = np.nan

        # sigma table
        sigma_dV = sigma_dV or 1
        sigma_t = sigma_t or duration / 5
        self.sigma_table = np.vstack((
            np.zeros((1, 4)), sigma_dV * np.ones((n_maneuvers, 4))
        ))
        self.sigma_table[:, 3] = sigma_t
        self.sigma_table[-1, -1] = np.nan

        if first_maneuver_time == "early":
            self.action_table[0] = np.array(
                [0, 0, 0, self.time_to_first_maneuver])
            self.action_table[1:-1, 3] = (
                duration - self.time_to_first_maneuver) / n_actions
            self.sigma_table[0, 3] = 0

        self.lr = lr
        self.percentile = percentile

        self.fuel_level = env.init_fuel
<<<<<<< HEAD
        self.policy_reward = -float("inf")

        self.progress = None
        self.log_rewards = None

    def iteration(self, print_out=False, n_sessions=30,
                  sigma_decay=0.98, lr_decay=0.98, percentile_growth=1.005,
                  show_progress=False,
                  dV_angle="auto"):
=======
        self.policy_reward = self.get_reward(self.action_table)

        self.progress = None
        self.log_rewards = None

        self._reward_log = None
        self._epsilon_stop = None

    def iteration(self, print_out=False, n_sessions=30,
                  sigma_decay=0.98, lr_decay=0.98, percentile_growth=1.005,
                  show_progress=False, dV_angle="coplanar",
                  step_if_low_reward=False, early_stopping=True):
>>>>>>> 1d421774
        """Training iteration.

        Args:
            print_out (bool): print iteration information.
            n_sessions (int): number of sessions per iteration.
            sigma_decay (float): coefficient of changing sigma per iteration.
            lr_decay (float): coefficient of changing learning rate per iteration.
            percentile_growth (float): coefficient of changing percentile.
            show_progress (bool): show training chart.
            dV_angle (str): "coplanar", "collinear" or "auto".
<<<<<<< HEAD
=======
            step_if_low_reward (bool): whether to step to the new table
                if reward is lower than current or not.
            early_stopping (bool): whether to stop training
                if change of reward is negligibly small or not.

        Returns:
            stop (bool): whether to stop training after iteration.

>>>>>>> 1d421774

        TODO:
            experiment - don't do step if worser
            stop if reward change < epsilon
            careful update
            good print_out or remove it
            lists => np.arrays
            save table sometimes during the learning?
            parallel
            log
            test

        """
        # progress
        if show_progress:
            if not self.progress:
                self.progress = ShowProgress()
<<<<<<< HEAD
                if not print_out:
                    self.policy_reward = self.get_reward(self.action_table)
                self.log_rewards = [[self.policy_reward] * 4]
                self.progress.plot([self.policy_reward], self.log_rewards)

=======
                self.log_rewards = [[self.policy_reward] * 4]
                self.progress.plot([self.policy_reward], self.log_rewards)

        # early stopping
        if early_stopping and not self._epsilon_stop:
            n_stop = 20
            self._reward_log = np.full(n_stop, np.nan)
            self._epsilon_stop = 0.001

>>>>>>> 1d421774
        # iteration
        rewards_batch = []
        action_tables = []
        for _ in trange(n_sessions):
            action_table = self._get_random_action_table(dV_angle)
            reward = self.get_reward(action_table)
            action_tables.append(action_table)
            rewards_batch.append(reward)

        rewards_batch = np.array(rewards_batch)
        reward_threshold = np.percentile(rewards_batch, self.percentile)
        best_rewards_indices = rewards_batch >= reward_threshold
        best_rewards = rewards_batch[best_rewards_indices]
        best_action_tables = np.array(action_tables)[best_rewards_indices]

<<<<<<< HEAD
        new_action_table = np.mean(best_action_tables, axis=0)
        self.action_table = new_action_table * self.lr + \
            self.action_table * (1 - self.lr)
        if self.reverse:
            time_to_reverse = orbital_period_after_actions(
                self.action_table[:2], self.env, self.step)
            self.action_table[1, 3] = time_to_reverse
=======
        result_action_table = np.mean(best_action_tables, axis=0)
        new_action_table = result_action_table * self.lr + \
            self.action_table * (1 - self.lr)
        if self.reverse:
            time_to_reverse = orbital_period_after_actions(
                new_action_table[:2], self.env, self.step)
            new_action_table[1, 3] = time_to_reverse
        new_reward = self.get_reward(new_action_table)
        if new_reward > self.policy_reward or step_if_low_reward:
            # TODO - else: tricky change the percentile.
            self.action_table = new_action_table
            self.policy_reward = new_reward

        if early_stopping:
            self._reward_log = np.roll(self._reward_log, -1)
            self._reward_log[-1] = self.policy_reward
>>>>>>> 1d421774

        self.sigma_table *= sigma_decay
        self.lr *= lr_decay
        temp_percentile = self.percentile * percentile_growth
        if temp_percentile <= 100:
            self.percentile = temp_percentile

        # show progress / print
        if print_out | show_progress:
<<<<<<< HEAD
            self.policy_reward = self.get_reward(self.action_table)
=======
>>>>>>> 1d421774
            mean_reward = np.mean(rewards_batch)
            max_reward = best_rewards[-1]
            if print_out:
                print(f"Policy Reward: {self.policy_reward}"
                      + f"\nMean Reward:   {mean_reward}"
                      + f"\nMax Reward:    {max_reward}"
                      + f"\nThreshold:     {reward_threshold}"
                      # + f"\nAction Table:\n{self.action_table}"
                      )
            if show_progress:
                self.log_rewards.append([mean_reward, max_reward,
                                         self.policy_reward, reward_threshold])
                self.progress.plot(rewards_batch, self.log_rewards)
                # self.progress.save_fig(log_rewards)
<<<<<<< HEAD
=======

        stop = False
        if early_stopping:
            if np.all(np.isfinite(self._reward_log)):
                if max(np.abs(self._reward_log[:-1] - self._reward_log[1:])) < self._epsilon_stop:
                    stop = True
                    if print_out:
                        print("\nEarly stopping.")

        return stop
>>>>>>> 1d421774

    def set_action_table(self, action_table):
        # TODO - try to set MCTS action_table and train (tune) it.
        # TODO - manage with reverse
        # TODO - more Exceptions
        # Note - use copy
        if np.count_nonzero(action_table[0, :3]) != 0:
            raise ValueError("first action must be empty")
        if self.reverse:
            if action_table.shape[0] != 3:
                raise ValueError("if reverse -  it has to be only 3 actions")
        self.action_table = np.copy(action_table)

    def _get_random_action_table(self, dV_angle):
        """Returns random action table using normal distributions under the given parameters.

        Args:
            dV_angle (str): "coplanar", "collinear" or "auto".

        Returns:
            rnd_action_table (np.array): random table of actions.

        """
        rnd_action_table = np.zeros_like(self.action_table)
        max_fuel = MAX_FUEL_CONSUMPTION
        fuel_level = self.fuel_level / (1 + (self.reverse == True))
        for i in range(self.action_table.shape[0] - (self.reverse == True)):
            rnd_action_table[i] = np.random.normal(
                self.action_table[i], self.sigma_table[i])
            if dV_angle in ["complanar", "collinear"] and i != 0:
                dV = rnd_action_table[i, :3]
                action_epoch = pk.epoch(
                    self.env.init_params[
                        "start_time"].mjd2000 + np.sum(rnd_action_table[:i, 3]),
                    "mjd2000",
                )
                pos, V = position_after_actions(
                    rnd_action_table[:i], self.env, self.step, action_epoch)
                pos, V = np.array(pos), np.array(V)
                if dV_angle == "complanar":
                    A = np.vstack((pos, V)).T
                    dV = projection(A, dV)
                if dV_angle == "collinear":
                    norm_V = np.linalg.norm(V)
                    norm_dV = np.linalg.norm(dV)
                    cos_a = np.dot(V, dV) / (norm_V * norm_dV)
                    dV = V * np.sign(cos_a) * norm_dV / norm_V
                rnd_action_table[i, :3] = dV
            elif dV_angle != "auto" and i != 0:
                raise ValueError(f"unknown dV_angle type: {dV_angle}")

            rnd_action_table[i] = constrain_action(
                rnd_action_table[i], max_fuel)

            fuel_level -= fuel_consumption(rnd_action_table[i, :3])
            max_fuel = min(max_fuel, fuel_level)

        if self.reverse:
            time_to_reverse = orbital_period_after_actions(
                rnd_action_table[:-1], self.env, self.step)
            rnd_action_table[-2, -1] = time_to_reverse
            rnd_action_table[-1, :3] = -rnd_action_table[-2, :3]

        rnd_action_table[-1, -1] = np.nan
        return rnd_action_table<|MERGE_RESOLUTION|>--- conflicted
+++ resolved
@@ -147,30 +147,18 @@
         self.percentile = percentile
 
         self.fuel_level = env.init_fuel
-<<<<<<< HEAD
-        self.policy_reward = -float("inf")
+        self.policy_reward = self.get_reward(self.action_table)
 
         self.progress = None
         self.log_rewards = None
 
-    def iteration(self, print_out=False, n_sessions=30,
-                  sigma_decay=0.98, lr_decay=0.98, percentile_growth=1.005,
-                  show_progress=False,
-                  dV_angle="auto"):
-=======
-        self.policy_reward = self.get_reward(self.action_table)
-
-        self.progress = None
-        self.log_rewards = None
-
-        self._reward_log = None
+        self._log_rewards_stop = None
         self._epsilon_stop = None
 
     def iteration(self, print_out=False, n_sessions=30,
                   sigma_decay=0.98, lr_decay=0.98, percentile_growth=1.005,
                   show_progress=False, dV_angle="coplanar",
                   step_if_low_reward=False, early_stopping=True):
->>>>>>> 1d421774
         """Training iteration.
 
         Args:
@@ -181,8 +169,6 @@
             percentile_growth (float): coefficient of changing percentile.
             show_progress (bool): show training chart.
             dV_angle (str): "coplanar", "collinear" or "auto".
-<<<<<<< HEAD
-=======
             step_if_low_reward (bool): whether to step to the new table
                 if reward is lower than current or not.
             early_stopping (bool): whether to stop training
@@ -190,8 +176,6 @@
 
         Returns:
             stop (bool): whether to stop training after iteration.
-
->>>>>>> 1d421774
 
         TODO:
             experiment - don't do step if worser
@@ -209,13 +193,6 @@
         if show_progress:
             if not self.progress:
                 self.progress = ShowProgress()
-<<<<<<< HEAD
-                if not print_out:
-                    self.policy_reward = self.get_reward(self.action_table)
-                self.log_rewards = [[self.policy_reward] * 4]
-                self.progress.plot([self.policy_reward], self.log_rewards)
-
-=======
                 self.log_rewards = [[self.policy_reward] * 4]
                 self.progress.plot([self.policy_reward], self.log_rewards)
 
@@ -225,7 +202,6 @@
             self._reward_log = np.full(n_stop, np.nan)
             self._epsilon_stop = 0.001
 
->>>>>>> 1d421774
         # iteration
         rewards_batch = []
         action_tables = []
@@ -240,16 +216,6 @@
         best_rewards_indices = rewards_batch >= reward_threshold
         best_rewards = rewards_batch[best_rewards_indices]
         best_action_tables = np.array(action_tables)[best_rewards_indices]
-
-<<<<<<< HEAD
-        new_action_table = np.mean(best_action_tables, axis=0)
-        self.action_table = new_action_table * self.lr + \
-            self.action_table * (1 - self.lr)
-        if self.reverse:
-            time_to_reverse = orbital_period_after_actions(
-                self.action_table[:2], self.env, self.step)
-            self.action_table[1, 3] = time_to_reverse
-=======
         result_action_table = np.mean(best_action_tables, axis=0)
         new_action_table = result_action_table * self.lr + \
             self.action_table * (1 - self.lr)
@@ -266,7 +232,6 @@
         if early_stopping:
             self._reward_log = np.roll(self._reward_log, -1)
             self._reward_log[-1] = self.policy_reward
->>>>>>> 1d421774
 
         self.sigma_table *= sigma_decay
         self.lr *= lr_decay
@@ -276,10 +241,6 @@
 
         # show progress / print
         if print_out | show_progress:
-<<<<<<< HEAD
-            self.policy_reward = self.get_reward(self.action_table)
-=======
->>>>>>> 1d421774
             mean_reward = np.mean(rewards_batch)
             max_reward = best_rewards[-1]
             if print_out:
@@ -294,8 +255,6 @@
                                          self.policy_reward, reward_threshold])
                 self.progress.plot(rewards_batch, self.log_rewards)
                 # self.progress.save_fig(log_rewards)
-<<<<<<< HEAD
-=======
 
         stop = False
         if early_stopping:
@@ -306,7 +265,6 @@
                         print("\nEarly stopping.")
 
         return stop
->>>>>>> 1d421774
 
     def set_action_table(self, action_table):
         # TODO - try to set MCTS action_table and train (tune) it.
